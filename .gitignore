--- conflicted
+++ resolved
@@ -134,10 +134,5 @@
 .template.db
 .vscode/
 corpora/
-<<<<<<< HEAD
-inputs/
 results/
-=======
-results/
-inputs/
->>>>>>> b0e70e47
+inputs/
--- conflicted
+++ resolved
@@ -4,15 +4,12 @@
 
 import click
 
-<<<<<<< HEAD
 from pheval.utils.utils import semsim_randomisation
-=======
 from pheval.prepare.create_noisy_phenopackets import scramble_phenopackets
 from pheval.prepare.create_spiked_vcf import spike_vcfs
 from pheval.prepare.custom_exceptions import InputError, MutuallyExclusiveOptionError
 from pheval.prepare.update_phenopacket import update_phenopackets
 from pheval.utils.semsim_utils import percentage_diff, semsim_heatmap_plot
->>>>>>> b0e70e47
 
 
 @click.command()
@@ -30,7 +27,6 @@
     metavar="FILE",
     help="Path to the semantic similarity profile to be scrambled.",
 )
-<<<<<<< HEAD
 @click.option(
     "--output",
     "-O",
@@ -65,11 +61,6 @@
         times (int): [description]
     """
     semsim_randomisation(semsim_left, semsim_right, output, scramble_factor, times)
-=======
-def scramble_semsim(input: Path):
-    """scramble_semsim"""
-    print("running pheval_utils::scramble_semsim command")
->>>>>>> b0e70e47
 
 
 @click.command("scramble-phenopackets")

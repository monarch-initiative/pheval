from collections import defaultdict
from pathlib import Path

<<<<<<< HEAD
import click
=======
import pandas as pd
>>>>>>> 110f395c

from pheval.analyse.disease_prioritisation_analysis import assess_phenopacket_disease_prioritisation
from pheval.analyse.gene_prioritisation_analysis import assess_phenopacket_gene_prioritisation
from pheval.analyse.generate_plots import AnalysisResults, TrackRunPrioritisation
from pheval.analyse.generate_summary_outputs import (
    RankStatsWriter,
    generate_benchmark_comparison_disease_output,
    generate_benchmark_comparison_gene_output,
    generate_benchmark_comparison_variant_output,
    generate_benchmark_disease_output,
    generate_benchmark_gene_output,
    generate_benchmark_variant_output,
)
from pheval.analyse.rank_stats import RankStats
<<<<<<< HEAD
from pheval.analyse.run_data_parser import TrackInputOutputDirectories, _parse_run_data_text_file
from pheval.analyse.variant_prioritisation_analysis import assess_phenopacket_variant_prioritisation
from pheval.prepare.custom_exceptions import InputError
from pheval.utils.file_utils import files_with_suffix
=======
from pheval.post_processing.post_processing import (
    RankedPhEvalDiseaseResult,
    RankedPhEvalGeneResult,
    RankedPhEvalVariantResult,
)
from pheval.utils.file_utils import all_files, files_with_suffix, obtain_closest_file_name
from pheval.utils.phenopacket_utils import (
    GenomicVariant,
    PhenopacketUtil,
    ProbandCausativeGene,
    ProbandDisease,
    phenopacket_reader,
)


@dataclass
class GenePrioritisationResult:
    """Store rank data for causative genes."""

    phenopacket_path: Path
    gene: str
    rank: int = 0


@dataclass
class VariantPrioritisationResult:
    """Store rank data for causative variants."""

    phenopacket_path: Path
    variant: GenomicVariant
    rank: int = 0


@dataclass
class DiseasePrioritisationResult:
    """Store rank data for known diseases."""

    phenopacket_path: Path
    disease: ProbandDisease
    rank: int = 0


@dataclass
class PrioritisationRankRecorder:
    """Compare the ranks of different runs."""

    index: int
    directory: Path
    prioritisation_result: VariantPrioritisationResult or GenePrioritisationResult
    run_comparison: defaultdict

    def _record_gene_rank(self) -> None:
        """Record gene prioritisation rank."""
        self.run_comparison[self.index]["Gene"] = self.prioritisation_result.gene

    def _record_variant_rank(self) -> None:
        """Record variant prioritisation rank."""
        variant = self.prioritisation_result.variant
        self.run_comparison[self.index]["Variant"] = "_".join(
            [variant.chrom, str(variant.pos), variant.ref, variant.alt]
        )

    def _record_disease_rank(self) -> None:
        """Record disease prioritisation rank."""
        self.run_comparison[self.index][
            "Disease"
        ] = self.prioritisation_result.disease.disease_identifier

    def record_rank(self) -> None:
        """Records the rank for different runs."""
        self.run_comparison[self.index][
            "Phenopacket"
        ] = self.prioritisation_result.phenopacket_path.name
        if type(self.prioritisation_result) is GenePrioritisationResult:
            self._record_gene_rank()
        elif type(self.prioritisation_result) is VariantPrioritisationResult:
            self._record_variant_rank()
        elif type(self.prioritisation_result) is DiseasePrioritisationResult:
            self._record_disease_rank()
        self.run_comparison[self.index][self.directory] = self.prioritisation_result.rank


@dataclass
class TrackInputOutputDirectories:
    """Track the input testdata for a corresponding pheval output directory"""

    phenopacket_dir: Path
    results_dir: Path


def _parse_run_data_text_file(run_data_path: Path) -> [TrackInputOutputDirectories]:
    """Parse run data .txt file returning a list of input testdata and corresponding output directories."""
    run_data = pd.read_csv(run_data_path, delimiter="\t", header=None)
    run_data_list = []
    for _index, row in run_data.iterrows():
        run_data_list.append(
            TrackInputOutputDirectories(phenopacket_dir=Path(row[0]), results_dir=Path(row[1]))
        )
    return run_data_list


class AssessGenePrioritisation:
    """Assess gene prioritisation."""

    def __init__(
        self,
        phenopacket_path: Path,
        results_dir: Path,
        standardised_gene_results: [RankedPhEvalGeneResult],
        threshold: float,
        score_order: str,
        proband_causative_genes: [ProbandCausativeGene],
    ):
        self.phenopacket_path = phenopacket_path
        self.results_dir = results_dir
        self.standardised_gene_results = standardised_gene_results
        self.threshold = threshold
        self.score_order = score_order
        self.proband_causative_genes = proband_causative_genes

    def _record_gene_prioritisation_match(
        self,
        gene: ProbandCausativeGene,
        result_entry: RankedPhEvalGeneResult,
        rank_stats: RankStats,
    ) -> GenePrioritisationResult:
        """Record the gene prioritisation rank if found within results."""
        rank = result_entry.rank
        rank_stats.add_rank(rank)
        return GenePrioritisationResult(self.phenopacket_path, gene.gene_symbol, rank)

    def _assess_gene_with_threshold_ascending_order(
        self,
        result_entry: RankedPhEvalGeneResult,
        gene: ProbandCausativeGene,
        rank_stats: RankStats,
    ) -> GenePrioritisationResult:
        """Record the gene prioritisation rank if it meets the ascending order threshold."""
        if float(self.threshold) > float(result_entry.score):
            return self._record_gene_prioritisation_match(gene, result_entry, rank_stats)

    def _assess_gene_with_threshold(
        self,
        result_entry: RankedPhEvalGeneResult,
        gene: ProbandCausativeGene,
        rank_stats: RankStats,
    ) -> GenePrioritisationResult:
        """Record the gene prioritisation rank if it meets the score threshold."""
        if float(self.threshold) < float(result_entry.score):
            return self._record_gene_prioritisation_match(gene, result_entry, rank_stats)

    def _record_matched_gene(
        self, gene: ProbandCausativeGene, rank_stats: RankStats, standardised_gene_result: pd.Series
    ) -> GenePrioritisationResult:
        """Return the gene rank result - dealing with the specification of a threshold."""
        if float(self.threshold) == 0.0:
            return self._record_gene_prioritisation_match(
                gene, standardised_gene_result, rank_stats
            )
        else:
            return (
                self._assess_gene_with_threshold(standardised_gene_result, gene, rank_stats)
                if self.score_order != "ascending"
                else self._assess_gene_with_threshold_ascending_order(
                    standardised_gene_result, gene, rank_stats
                )
            )

    def assess_gene_prioritisation(self, rank_stats: RankStats, rank_records: defaultdict) -> None:
        """Assess gene prioritisation."""
        for gene in self.proband_causative_genes:
            rank_stats.total += 1
            gene_match = GenePrioritisationResult(self.phenopacket_path, gene.gene_symbol)
            for standardised_gene_result in self.standardised_gene_results:
                if (
                    gene.gene_identifier == standardised_gene_result.gene_identifier
                    or gene.gene_symbol == standardised_gene_result.gene_symbol
                ):
                    gene_match = self._record_matched_gene(
                        gene, rank_stats, standardised_gene_result
                    )
                    break
            PrioritisationRankRecorder(
                rank_stats.total,
                self.results_dir,
                GenePrioritisationResult(self.phenopacket_path, gene.gene_symbol)
                if gene_match is None
                else gene_match,
                rank_records,
            ).record_rank()


class AssessVariantPrioritisation:
    """Assess variant prioritisation."""

    def __init__(
        self,
        phenopacket_path: Path,
        results_dir: Path,
        standardised_variant_results: [RankedPhEvalVariantResult],
        threshold: float,
        score_order: str,
        proband_causative_variants: [GenomicVariant],
    ):
        self.phenopacket_path = phenopacket_path
        self.results_dir = results_dir
        self.standardised_variant_results = standardised_variant_results
        self.threshold = threshold
        self.score_order = score_order
        self.proband_causative_variants = proband_causative_variants

    def _record_variant_prioritisation_match(
        self,
        result_entry: RankedPhEvalVariantResult,
        rank_stats: RankStats,
    ) -> VariantPrioritisationResult:
        """Record the variant prioritisation rank if found within results."""
        rank = result_entry.rank
        rank_stats.add_rank(rank)
        return VariantPrioritisationResult(
            self.phenopacket_path,
            GenomicVariant(
                chrom=result_entry.chromosome,
                pos=result_entry.start,
                ref=result_entry.ref,
                alt=result_entry.alt,
            ),
            rank,
        )

    def _assess_variant_with_threshold_ascending_order(
        self, result_entry: RankedPhEvalVariantResult, rank_stats: RankStats
    ) -> VariantPrioritisationResult:
        """Record the variant prioritisation rank if it meets the ascending order threshold."""
        if float(self.threshold) > float(result_entry.score):
            return self._record_variant_prioritisation_match(result_entry, rank_stats)

    def _assess_variant_with_threshold(
        self, result_entry: pd.Series, rank_stats: RankStats
    ) -> VariantPrioritisationResult:
        """Record the variant prioritisation rank if it meets the score threshold."""
        if float(self.threshold) < float(result_entry.score):
            return self._record_variant_prioritisation_match(result_entry, rank_stats)

    def _record_matched_variant(
        self, rank_stats: RankStats, standardised_variant_result: pd.Series
    ) -> VariantPrioritisationResult:
        """Return the variant rank result - dealing with the specification of a threshold."""
        if float(self.threshold) == 0.0:
            return self._record_variant_prioritisation_match(
                standardised_variant_result, rank_stats
            )
        else:
            return (
                self._assess_variant_with_threshold(standardised_variant_result, rank_stats)
                if self.score_order != "ascending"
                else self._assess_variant_with_threshold_ascending_order(
                    standardised_variant_result, rank_stats
                )
            )

    def assess_variant_prioritisation(
        self, rank_stats: RankStats, rank_records: defaultdict
    ) -> None:
        """Assess variant prioritisation."""
        for variant in self.proband_causative_variants:
            rank_stats.total += 1
            variant_match = VariantPrioritisationResult(self.phenopacket_path, variant)
            for result in self.standardised_variant_results:
                result_variant = GenomicVariant(
                    chrom=result.chromosome,
                    pos=result.start,
                    ref=result.ref,
                    alt=result.alt,
                )
                if variant == result_variant:
                    variant_match = self._record_matched_variant(rank_stats, result)
                    break
            PrioritisationRankRecorder(
                rank_stats.total,
                self.results_dir,
                VariantPrioritisationResult(self.phenopacket_path, variant)
                if variant_match is None
                else variant_match,
                rank_records,
            ).record_rank()


class AssessDiseasePrioritisation:
    def __init__(
        self,
        phenopacket_path: Path,
        results_dir: Path,
        standardised_disease_results: [RankedPhEvalDiseaseResult],
        threshold: float,
        score_order: str,
        proband_diseases: [ProbandDisease],
    ):
        self.phenopacket_path = phenopacket_path
        self.results_dir = results_dir
        self.standardised_disease_results = standardised_disease_results
        self.threshold = threshold
        self.score_order = score_order
        self.proband_diseases = proband_diseases

    def _record_disease_prioritisation_match(
        self,
        disease: ProbandDisease,
        result_entry: RankedPhEvalDiseaseResult,
        rank_stats: RankStats,
    ) -> DiseasePrioritisationResult:
        """Record the disease prioritisation rank if found within results."""
        rank = result_entry.rank
        rank_stats.add_rank(rank)
        return DiseasePrioritisationResult(self.phenopacket_path, disease, rank)

    def _assess_disease_with_threshold_ascending_order(
        self,
        result_entry: RankedPhEvalDiseaseResult,
        disease: ProbandDisease,
        rank_stats: RankStats,
    ) -> DiseasePrioritisationResult:
        """Record the disease prioritisation rank if it meets the ascending order threshold."""
        if float(self.threshold) > float(result_entry.score):
            return self._record_disease_prioritisation_match(disease, result_entry, rank_stats)

    def _assess_disease_with_threshold(
        self,
        result_entry: RankedPhEvalDiseaseResult,
        disease: ProbandDisease,
        rank_stats: RankStats,
    ) -> DiseasePrioritisationResult:
        """Record the disease prioritisation rank if it meets the score threshold."""
        if float(self.threshold) < float(result_entry.score):
            return self._record_disease_prioritisation_match(disease, result_entry, rank_stats)

    def _record_matched_disease(
        self,
        disease: ProbandDisease,
        rank_stats: RankStats,
        standardised_disease_result: RankedPhEvalDiseaseResult,
    ) -> DiseasePrioritisationResult:
        """Return the gene rank result - dealing with the specification of a threshold."""
        if float(self.threshold) == 0.0:
            return self._record_disease_prioritisation_match(
                disease, standardised_disease_result, rank_stats
            )
        else:
            return (
                self._assess_disease_with_threshold(
                    standardised_disease_result, disease, rank_stats
                )
                if self.score_order != "ascending"
                else self._assess_disease_with_threshold_ascending_order(
                    standardised_disease_result, disease, rank_stats
                )
            )

    def assess_disease_prioritisation(
        self, rank_stats: RankStats, rank_records: defaultdict
    ) -> None:
        """Assess disease prioritisation."""
        for disease in self.proband_diseases:
            rank_stats.total += 1
            disease_match = DiseasePrioritisationResult(self.phenopacket_path, disease)
            for standardised_disease_result in self.standardised_disease_results:
                if (
                    disease.disease_identifier == standardised_disease_result.disease_identifier
                    or disease.disease_name == standardised_disease_result.disease_name
                ):
                    disease_match = self._record_matched_disease(
                        disease, rank_stats, standardised_disease_result
                    )
                    break
            PrioritisationRankRecorder(
                rank_stats.total,
                self.results_dir,
                DiseasePrioritisationResult(self.phenopacket_path, disease)
                if disease_match is None
                else disease_match,
                rank_records,
            ).record_rank()


def _obtain_causative_genes(phenopacket_path: Path) -> [ProbandCausativeGene]:
    """Obtain causative genes from a phenopacket."""
    phenopacket = phenopacket_reader(phenopacket_path)
    phenopacket_util = PhenopacketUtil(phenopacket)
    return phenopacket_util.diagnosed_genes()


def _obtain_causative_variants(phenopacket_path: Path) -> [GenomicVariant]:
    """Obtain causative variants from a phenopacket."""
    phenopacket = phenopacket_reader(phenopacket_path)
    phenopacket_util = PhenopacketUtil(phenopacket)
    return phenopacket_util.diagnosed_variants()


def _obtain_causative_diseases(phenopacket_path: Path) -> [ProbandDisease]:
    """Obtain known diseases from a phenopacket."""
    phenopacket = phenopacket_reader(phenopacket_path)
    phenopacket_util = PhenopacketUtil(phenopacket)
    return phenopacket_util.diagnoses()


def _assess_phenopacket_gene_prioritisation(
    standardised_gene_result: Path,
    score_order: str,
    results_dir_and_input: TrackInputOutputDirectories,
    threshold: float,
    gene_rank_stats: RankStats,
    gene_rank_comparison: defaultdict,
) -> None:
    """Assess gene prioritisation for a phenopacket."""
    phenopacket_path = obtain_closest_file_name(
        standardised_gene_result, all_files(results_dir_and_input.phenopacket_dir)
    )
    pheval_gene_result = read_standardised_result(standardised_gene_result)
    proband_causative_genes = _obtain_causative_genes(phenopacket_path)
    AssessGenePrioritisation(
        phenopacket_path,
        results_dir_and_input.results_dir.joinpath("pheval_gene_results/"),
        parse_pheval_result(RankedPhEvalGeneResult, pheval_gene_result),
        threshold,
        score_order,
        proband_causative_genes,
    ).assess_gene_prioritisation(gene_rank_stats, gene_rank_comparison)


def _assess_phenopacket_variant_prioritisation(
    standardised_variant_result: Path,
    score_order: str,
    results_dir_and_input: TrackInputOutputDirectories,
    threshold: float,
    variant_rank_stats: RankStats,
    variant_rank_comparison: defaultdict,
) -> None:
    """Assess variant prioritisation for a phenopacket"""
    phenopacket_path = obtain_closest_file_name(
        standardised_variant_result, all_files(results_dir_and_input.phenopacket_dir)
    )
    proband_causative_variants = _obtain_causative_variants(phenopacket_path)
    pheval_variant_result = read_standardised_result(standardised_variant_result)
    AssessVariantPrioritisation(
        phenopacket_path,
        results_dir_and_input.results_dir.joinpath("pheval_variant_results/"),
        parse_pheval_result(RankedPhEvalVariantResult, pheval_variant_result),
        threshold,
        score_order,
        proband_causative_variants,
    ).assess_variant_prioritisation(variant_rank_stats, variant_rank_comparison)


def _assess_phenopacket_disease_prioritisation(
    standardised_disease_result: Path,
    score_order: str,
    results_dir_and_input: TrackInputOutputDirectories,
    threshold: float,
    disease_rank_stats: RankStats,
    disease_rank_comparison: defaultdict,
) -> None:
    """Assess gene prioritisation for a phenopacket."""
    phenopacket_path = obtain_closest_file_name(
        standardised_disease_result, all_files(results_dir_and_input.phenopacket_dir)
    )
    pheval_disease_result = read_standardised_result(standardised_disease_result)
    proband_diseases = _obtain_causative_diseases(phenopacket_path)
    AssessDiseasePrioritisation(
        phenopacket_path,
        results_dir_and_input.results_dir.joinpath("pheval_disease_results/"),
        parse_pheval_result(RankedPhEvalDiseaseResult, pheval_disease_result),
        threshold,
        score_order,
        proband_diseases,
    ).assess_disease_prioritisation(disease_rank_stats, disease_rank_comparison)
>>>>>>> 110f395c


def _assess_prioritisation_for_results_directory(
    results_directory_and_input: TrackInputOutputDirectories,
    score_order: str,
    threshold: float,
    gene_rank_comparison: defaultdict,
    variant_rank_comparison: defaultdict,
    disease_rank_comparison: defaultdict,
    gene_stats_writer: RankStatsWriter,
    variants_stats_writer: RankStatsWriter,
    disease_stats_writer: RankStatsWriter,
    gene_analysis: bool,
    variant_analysis: bool,
    disease_analysis: bool,
) -> TrackRunPrioritisation:
    """Assess prioritisation for a single results directory."""
    gene_rank_stats, variant_rank_stats, disease_rank_stats = RankStats(), RankStats(), RankStats()
    if gene_analysis:
        for standardised_result in files_with_suffix(
            results_directory_and_input.results_dir.joinpath("pheval_gene_results/"), ".tsv"
        ):
            assess_phenopacket_gene_prioritisation(
                standardised_result,
                score_order,
                results_directory_and_input,
                threshold,
                gene_rank_stats,
                gene_rank_comparison,
            )
        gene_stats_writer.write_row(results_directory_and_input.results_dir, gene_rank_stats)
    if variant_analysis:
        for standardised_result in files_with_suffix(
            results_directory_and_input.results_dir.joinpath("pheval_variant_results/"),
            ".tsv",
        ):
            assess_phenopacket_variant_prioritisation(
                standardised_result,
                score_order,
                results_directory_and_input,
                threshold,
                variant_rank_stats,
                variant_rank_comparison,
            )
        variants_stats_writer.write_row(results_directory_and_input.results_dir, variant_rank_stats)
    if disease_analysis:
        for standardised_result in files_with_suffix(
            results_directory_and_input.results_dir.joinpath("pheval_disease_results/"),
            ".tsv",
        ):
            assess_phenopacket_disease_prioritisation(
                standardised_result,
                score_order,
                results_directory_and_input,
                threshold,
                disease_rank_stats,
                disease_rank_comparison,
            )
        disease_stats_writer.write_row(results_directory_and_input.results_dir, disease_rank_stats)
    return TrackRunPrioritisation(
        gene_prioritisation=AnalysisResults(
            results_dir=results_directory_and_input.results_dir,
            ranks=gene_rank_comparison,
            rank_stats=gene_rank_stats,
        ),
        variant_prioritisation=AnalysisResults(
            results_dir=results_directory_and_input.results_dir,
            ranks=variant_rank_comparison,
            rank_stats=variant_rank_stats,
        ),
        disease_prioritisation=AnalysisResults(
            results_dir=results_directory_and_input.results_dir,
            ranks=disease_rank_comparison,
            rank_stats=disease_rank_stats,
        ),
    )


def benchmark_directory(
    results_dir_and_input: TrackInputOutputDirectories,
    score_order: str,
    output_prefix: str,
    threshold: float,
    gene_analysis: bool,
    variant_analysis: bool,
    disease_analysis: bool,
    plot_type: str,
) -> None:
    """Benchmark prioritisation performance for a single directory."""
    gene_stats_writer = (
        RankStatsWriter(Path(output_prefix + "-gene_summary.tsv")) if gene_analysis else None
    )
    variants_stats_writer = (
        RankStatsWriter(Path(output_prefix + "-variant_summary.tsv")) if variant_analysis else None
    )
    disease_stats_writer = (
        RankStatsWriter(Path(output_prefix + "-disease_summary.tsv")) if disease_analysis else None
    )
    gene_rank_comparison, variant_rank_comparison, disease_rank_comparison = (
        defaultdict(dict),
        defaultdict(dict),
        defaultdict(dict),
    )
    prioritisation_data = _assess_prioritisation_for_results_directory(
        results_dir_and_input,
        score_order,
        threshold,
        gene_rank_comparison,
        variant_rank_comparison,
        disease_rank_comparison,
        gene_stats_writer,
        variants_stats_writer,
        disease_stats_writer,
        gene_analysis,
        variant_analysis,
        disease_analysis,
    )
    generate_benchmark_gene_output(prioritisation_data, plot_type) if gene_analysis else None
    generate_benchmark_variant_output(prioritisation_data, plot_type) if variant_analysis else None
    generate_benchmark_disease_output(prioritisation_data, plot_type) if disease_analysis else None
    gene_stats_writer.close() if gene_analysis else None
    variants_stats_writer.close() if variant_analysis else None
    disease_stats_writer.close() if disease_analysis else None


def benchmark_runs(
    results_directories: [TrackInputOutputDirectories],
    score_order: str,
    output_prefix: str,
    threshold: float,
    gene_analysis: bool,
    variant_analysis: bool,
    disease_analysis: bool,
    plot_type: str,
) -> None:
    """Benchmark several result directories."""
    gene_stats_writer = (
        RankStatsWriter(Path(output_prefix + "-gene_summary.tsv")) if gene_analysis else None
    )
    variants_stats_writer = (
        RankStatsWriter(Path(output_prefix + "-variant_summary.tsv")) if variant_analysis else None
    )
    disease_stats_writer = (
        RankStatsWriter(Path(output_prefix + "-disease_summary.tsv")) if disease_analysis else None
    )
    prioritisation_stats_for_runs = []
    for results_dir_and_input in results_directories:
        gene_rank_comparison, variant_rank_comparison, disease_rank_comparison = (
            defaultdict(dict),
            defaultdict(dict),
            defaultdict(dict),
        )
        prioritisation_stats = _assess_prioritisation_for_results_directory(
            results_dir_and_input,
            score_order,
            threshold,
            gene_rank_comparison,
            variant_rank_comparison,
            disease_rank_comparison,
            gene_stats_writer,
            variants_stats_writer,
            disease_stats_writer,
            gene_analysis,
            variant_analysis,
            disease_analysis,
        )
        prioritisation_stats_for_runs.append(prioritisation_stats)
    generate_benchmark_comparison_gene_output(
        prioritisation_stats_for_runs, plot_type
    ) if gene_analysis else None
    generate_benchmark_comparison_variant_output(
        prioritisation_stats_for_runs, plot_type
    ) if variant_analysis else None
    generate_benchmark_comparison_disease_output(
        prioritisation_stats_for_runs, plot_type
    ) if disease_analysis else None
    gene_stats_writer.close() if gene_analysis else None
    variants_stats_writer.close() if variant_analysis else None
    disease_stats_writer.close() if disease_analysis else None<|MERGE_RESOLUTION|>--- conflicted
+++ resolved
@@ -1,11 +1,5 @@
 from collections import defaultdict
 from pathlib import Path
-
-<<<<<<< HEAD
-import click
-=======
-import pandas as pd
->>>>>>> 110f395c
 
 from pheval.analyse.disease_prioritisation_analysis import assess_phenopacket_disease_prioritisation
 from pheval.analyse.gene_prioritisation_analysis import assess_phenopacket_gene_prioritisation
@@ -20,488 +14,9 @@
     generate_benchmark_variant_output,
 )
 from pheval.analyse.rank_stats import RankStats
-<<<<<<< HEAD
-from pheval.analyse.run_data_parser import TrackInputOutputDirectories, _parse_run_data_text_file
+from pheval.analyse.run_data_parser import TrackInputOutputDirectories
 from pheval.analyse.variant_prioritisation_analysis import assess_phenopacket_variant_prioritisation
-from pheval.prepare.custom_exceptions import InputError
 from pheval.utils.file_utils import files_with_suffix
-=======
-from pheval.post_processing.post_processing import (
-    RankedPhEvalDiseaseResult,
-    RankedPhEvalGeneResult,
-    RankedPhEvalVariantResult,
-)
-from pheval.utils.file_utils import all_files, files_with_suffix, obtain_closest_file_name
-from pheval.utils.phenopacket_utils import (
-    GenomicVariant,
-    PhenopacketUtil,
-    ProbandCausativeGene,
-    ProbandDisease,
-    phenopacket_reader,
-)
-
-
-@dataclass
-class GenePrioritisationResult:
-    """Store rank data for causative genes."""
-
-    phenopacket_path: Path
-    gene: str
-    rank: int = 0
-
-
-@dataclass
-class VariantPrioritisationResult:
-    """Store rank data for causative variants."""
-
-    phenopacket_path: Path
-    variant: GenomicVariant
-    rank: int = 0
-
-
-@dataclass
-class DiseasePrioritisationResult:
-    """Store rank data for known diseases."""
-
-    phenopacket_path: Path
-    disease: ProbandDisease
-    rank: int = 0
-
-
-@dataclass
-class PrioritisationRankRecorder:
-    """Compare the ranks of different runs."""
-
-    index: int
-    directory: Path
-    prioritisation_result: VariantPrioritisationResult or GenePrioritisationResult
-    run_comparison: defaultdict
-
-    def _record_gene_rank(self) -> None:
-        """Record gene prioritisation rank."""
-        self.run_comparison[self.index]["Gene"] = self.prioritisation_result.gene
-
-    def _record_variant_rank(self) -> None:
-        """Record variant prioritisation rank."""
-        variant = self.prioritisation_result.variant
-        self.run_comparison[self.index]["Variant"] = "_".join(
-            [variant.chrom, str(variant.pos), variant.ref, variant.alt]
-        )
-
-    def _record_disease_rank(self) -> None:
-        """Record disease prioritisation rank."""
-        self.run_comparison[self.index][
-            "Disease"
-        ] = self.prioritisation_result.disease.disease_identifier
-
-    def record_rank(self) -> None:
-        """Records the rank for different runs."""
-        self.run_comparison[self.index][
-            "Phenopacket"
-        ] = self.prioritisation_result.phenopacket_path.name
-        if type(self.prioritisation_result) is GenePrioritisationResult:
-            self._record_gene_rank()
-        elif type(self.prioritisation_result) is VariantPrioritisationResult:
-            self._record_variant_rank()
-        elif type(self.prioritisation_result) is DiseasePrioritisationResult:
-            self._record_disease_rank()
-        self.run_comparison[self.index][self.directory] = self.prioritisation_result.rank
-
-
-@dataclass
-class TrackInputOutputDirectories:
-    """Track the input testdata for a corresponding pheval output directory"""
-
-    phenopacket_dir: Path
-    results_dir: Path
-
-
-def _parse_run_data_text_file(run_data_path: Path) -> [TrackInputOutputDirectories]:
-    """Parse run data .txt file returning a list of input testdata and corresponding output directories."""
-    run_data = pd.read_csv(run_data_path, delimiter="\t", header=None)
-    run_data_list = []
-    for _index, row in run_data.iterrows():
-        run_data_list.append(
-            TrackInputOutputDirectories(phenopacket_dir=Path(row[0]), results_dir=Path(row[1]))
-        )
-    return run_data_list
-
-
-class AssessGenePrioritisation:
-    """Assess gene prioritisation."""
-
-    def __init__(
-        self,
-        phenopacket_path: Path,
-        results_dir: Path,
-        standardised_gene_results: [RankedPhEvalGeneResult],
-        threshold: float,
-        score_order: str,
-        proband_causative_genes: [ProbandCausativeGene],
-    ):
-        self.phenopacket_path = phenopacket_path
-        self.results_dir = results_dir
-        self.standardised_gene_results = standardised_gene_results
-        self.threshold = threshold
-        self.score_order = score_order
-        self.proband_causative_genes = proband_causative_genes
-
-    def _record_gene_prioritisation_match(
-        self,
-        gene: ProbandCausativeGene,
-        result_entry: RankedPhEvalGeneResult,
-        rank_stats: RankStats,
-    ) -> GenePrioritisationResult:
-        """Record the gene prioritisation rank if found within results."""
-        rank = result_entry.rank
-        rank_stats.add_rank(rank)
-        return GenePrioritisationResult(self.phenopacket_path, gene.gene_symbol, rank)
-
-    def _assess_gene_with_threshold_ascending_order(
-        self,
-        result_entry: RankedPhEvalGeneResult,
-        gene: ProbandCausativeGene,
-        rank_stats: RankStats,
-    ) -> GenePrioritisationResult:
-        """Record the gene prioritisation rank if it meets the ascending order threshold."""
-        if float(self.threshold) > float(result_entry.score):
-            return self._record_gene_prioritisation_match(gene, result_entry, rank_stats)
-
-    def _assess_gene_with_threshold(
-        self,
-        result_entry: RankedPhEvalGeneResult,
-        gene: ProbandCausativeGene,
-        rank_stats: RankStats,
-    ) -> GenePrioritisationResult:
-        """Record the gene prioritisation rank if it meets the score threshold."""
-        if float(self.threshold) < float(result_entry.score):
-            return self._record_gene_prioritisation_match(gene, result_entry, rank_stats)
-
-    def _record_matched_gene(
-        self, gene: ProbandCausativeGene, rank_stats: RankStats, standardised_gene_result: pd.Series
-    ) -> GenePrioritisationResult:
-        """Return the gene rank result - dealing with the specification of a threshold."""
-        if float(self.threshold) == 0.0:
-            return self._record_gene_prioritisation_match(
-                gene, standardised_gene_result, rank_stats
-            )
-        else:
-            return (
-                self._assess_gene_with_threshold(standardised_gene_result, gene, rank_stats)
-                if self.score_order != "ascending"
-                else self._assess_gene_with_threshold_ascending_order(
-                    standardised_gene_result, gene, rank_stats
-                )
-            )
-
-    def assess_gene_prioritisation(self, rank_stats: RankStats, rank_records: defaultdict) -> None:
-        """Assess gene prioritisation."""
-        for gene in self.proband_causative_genes:
-            rank_stats.total += 1
-            gene_match = GenePrioritisationResult(self.phenopacket_path, gene.gene_symbol)
-            for standardised_gene_result in self.standardised_gene_results:
-                if (
-                    gene.gene_identifier == standardised_gene_result.gene_identifier
-                    or gene.gene_symbol == standardised_gene_result.gene_symbol
-                ):
-                    gene_match = self._record_matched_gene(
-                        gene, rank_stats, standardised_gene_result
-                    )
-                    break
-            PrioritisationRankRecorder(
-                rank_stats.total,
-                self.results_dir,
-                GenePrioritisationResult(self.phenopacket_path, gene.gene_symbol)
-                if gene_match is None
-                else gene_match,
-                rank_records,
-            ).record_rank()
-
-
-class AssessVariantPrioritisation:
-    """Assess variant prioritisation."""
-
-    def __init__(
-        self,
-        phenopacket_path: Path,
-        results_dir: Path,
-        standardised_variant_results: [RankedPhEvalVariantResult],
-        threshold: float,
-        score_order: str,
-        proband_causative_variants: [GenomicVariant],
-    ):
-        self.phenopacket_path = phenopacket_path
-        self.results_dir = results_dir
-        self.standardised_variant_results = standardised_variant_results
-        self.threshold = threshold
-        self.score_order = score_order
-        self.proband_causative_variants = proband_causative_variants
-
-    def _record_variant_prioritisation_match(
-        self,
-        result_entry: RankedPhEvalVariantResult,
-        rank_stats: RankStats,
-    ) -> VariantPrioritisationResult:
-        """Record the variant prioritisation rank if found within results."""
-        rank = result_entry.rank
-        rank_stats.add_rank(rank)
-        return VariantPrioritisationResult(
-            self.phenopacket_path,
-            GenomicVariant(
-                chrom=result_entry.chromosome,
-                pos=result_entry.start,
-                ref=result_entry.ref,
-                alt=result_entry.alt,
-            ),
-            rank,
-        )
-
-    def _assess_variant_with_threshold_ascending_order(
-        self, result_entry: RankedPhEvalVariantResult, rank_stats: RankStats
-    ) -> VariantPrioritisationResult:
-        """Record the variant prioritisation rank if it meets the ascending order threshold."""
-        if float(self.threshold) > float(result_entry.score):
-            return self._record_variant_prioritisation_match(result_entry, rank_stats)
-
-    def _assess_variant_with_threshold(
-        self, result_entry: pd.Series, rank_stats: RankStats
-    ) -> VariantPrioritisationResult:
-        """Record the variant prioritisation rank if it meets the score threshold."""
-        if float(self.threshold) < float(result_entry.score):
-            return self._record_variant_prioritisation_match(result_entry, rank_stats)
-
-    def _record_matched_variant(
-        self, rank_stats: RankStats, standardised_variant_result: pd.Series
-    ) -> VariantPrioritisationResult:
-        """Return the variant rank result - dealing with the specification of a threshold."""
-        if float(self.threshold) == 0.0:
-            return self._record_variant_prioritisation_match(
-                standardised_variant_result, rank_stats
-            )
-        else:
-            return (
-                self._assess_variant_with_threshold(standardised_variant_result, rank_stats)
-                if self.score_order != "ascending"
-                else self._assess_variant_with_threshold_ascending_order(
-                    standardised_variant_result, rank_stats
-                )
-            )
-
-    def assess_variant_prioritisation(
-        self, rank_stats: RankStats, rank_records: defaultdict
-    ) -> None:
-        """Assess variant prioritisation."""
-        for variant in self.proband_causative_variants:
-            rank_stats.total += 1
-            variant_match = VariantPrioritisationResult(self.phenopacket_path, variant)
-            for result in self.standardised_variant_results:
-                result_variant = GenomicVariant(
-                    chrom=result.chromosome,
-                    pos=result.start,
-                    ref=result.ref,
-                    alt=result.alt,
-                )
-                if variant == result_variant:
-                    variant_match = self._record_matched_variant(rank_stats, result)
-                    break
-            PrioritisationRankRecorder(
-                rank_stats.total,
-                self.results_dir,
-                VariantPrioritisationResult(self.phenopacket_path, variant)
-                if variant_match is None
-                else variant_match,
-                rank_records,
-            ).record_rank()
-
-
-class AssessDiseasePrioritisation:
-    def __init__(
-        self,
-        phenopacket_path: Path,
-        results_dir: Path,
-        standardised_disease_results: [RankedPhEvalDiseaseResult],
-        threshold: float,
-        score_order: str,
-        proband_diseases: [ProbandDisease],
-    ):
-        self.phenopacket_path = phenopacket_path
-        self.results_dir = results_dir
-        self.standardised_disease_results = standardised_disease_results
-        self.threshold = threshold
-        self.score_order = score_order
-        self.proband_diseases = proband_diseases
-
-    def _record_disease_prioritisation_match(
-        self,
-        disease: ProbandDisease,
-        result_entry: RankedPhEvalDiseaseResult,
-        rank_stats: RankStats,
-    ) -> DiseasePrioritisationResult:
-        """Record the disease prioritisation rank if found within results."""
-        rank = result_entry.rank
-        rank_stats.add_rank(rank)
-        return DiseasePrioritisationResult(self.phenopacket_path, disease, rank)
-
-    def _assess_disease_with_threshold_ascending_order(
-        self,
-        result_entry: RankedPhEvalDiseaseResult,
-        disease: ProbandDisease,
-        rank_stats: RankStats,
-    ) -> DiseasePrioritisationResult:
-        """Record the disease prioritisation rank if it meets the ascending order threshold."""
-        if float(self.threshold) > float(result_entry.score):
-            return self._record_disease_prioritisation_match(disease, result_entry, rank_stats)
-
-    def _assess_disease_with_threshold(
-        self,
-        result_entry: RankedPhEvalDiseaseResult,
-        disease: ProbandDisease,
-        rank_stats: RankStats,
-    ) -> DiseasePrioritisationResult:
-        """Record the disease prioritisation rank if it meets the score threshold."""
-        if float(self.threshold) < float(result_entry.score):
-            return self._record_disease_prioritisation_match(disease, result_entry, rank_stats)
-
-    def _record_matched_disease(
-        self,
-        disease: ProbandDisease,
-        rank_stats: RankStats,
-        standardised_disease_result: RankedPhEvalDiseaseResult,
-    ) -> DiseasePrioritisationResult:
-        """Return the gene rank result - dealing with the specification of a threshold."""
-        if float(self.threshold) == 0.0:
-            return self._record_disease_prioritisation_match(
-                disease, standardised_disease_result, rank_stats
-            )
-        else:
-            return (
-                self._assess_disease_with_threshold(
-                    standardised_disease_result, disease, rank_stats
-                )
-                if self.score_order != "ascending"
-                else self._assess_disease_with_threshold_ascending_order(
-                    standardised_disease_result, disease, rank_stats
-                )
-            )
-
-    def assess_disease_prioritisation(
-        self, rank_stats: RankStats, rank_records: defaultdict
-    ) -> None:
-        """Assess disease prioritisation."""
-        for disease in self.proband_diseases:
-            rank_stats.total += 1
-            disease_match = DiseasePrioritisationResult(self.phenopacket_path, disease)
-            for standardised_disease_result in self.standardised_disease_results:
-                if (
-                    disease.disease_identifier == standardised_disease_result.disease_identifier
-                    or disease.disease_name == standardised_disease_result.disease_name
-                ):
-                    disease_match = self._record_matched_disease(
-                        disease, rank_stats, standardised_disease_result
-                    )
-                    break
-            PrioritisationRankRecorder(
-                rank_stats.total,
-                self.results_dir,
-                DiseasePrioritisationResult(self.phenopacket_path, disease)
-                if disease_match is None
-                else disease_match,
-                rank_records,
-            ).record_rank()
-
-
-def _obtain_causative_genes(phenopacket_path: Path) -> [ProbandCausativeGene]:
-    """Obtain causative genes from a phenopacket."""
-    phenopacket = phenopacket_reader(phenopacket_path)
-    phenopacket_util = PhenopacketUtil(phenopacket)
-    return phenopacket_util.diagnosed_genes()
-
-
-def _obtain_causative_variants(phenopacket_path: Path) -> [GenomicVariant]:
-    """Obtain causative variants from a phenopacket."""
-    phenopacket = phenopacket_reader(phenopacket_path)
-    phenopacket_util = PhenopacketUtil(phenopacket)
-    return phenopacket_util.diagnosed_variants()
-
-
-def _obtain_causative_diseases(phenopacket_path: Path) -> [ProbandDisease]:
-    """Obtain known diseases from a phenopacket."""
-    phenopacket = phenopacket_reader(phenopacket_path)
-    phenopacket_util = PhenopacketUtil(phenopacket)
-    return phenopacket_util.diagnoses()
-
-
-def _assess_phenopacket_gene_prioritisation(
-    standardised_gene_result: Path,
-    score_order: str,
-    results_dir_and_input: TrackInputOutputDirectories,
-    threshold: float,
-    gene_rank_stats: RankStats,
-    gene_rank_comparison: defaultdict,
-) -> None:
-    """Assess gene prioritisation for a phenopacket."""
-    phenopacket_path = obtain_closest_file_name(
-        standardised_gene_result, all_files(results_dir_and_input.phenopacket_dir)
-    )
-    pheval_gene_result = read_standardised_result(standardised_gene_result)
-    proband_causative_genes = _obtain_causative_genes(phenopacket_path)
-    AssessGenePrioritisation(
-        phenopacket_path,
-        results_dir_and_input.results_dir.joinpath("pheval_gene_results/"),
-        parse_pheval_result(RankedPhEvalGeneResult, pheval_gene_result),
-        threshold,
-        score_order,
-        proband_causative_genes,
-    ).assess_gene_prioritisation(gene_rank_stats, gene_rank_comparison)
-
-
-def _assess_phenopacket_variant_prioritisation(
-    standardised_variant_result: Path,
-    score_order: str,
-    results_dir_and_input: TrackInputOutputDirectories,
-    threshold: float,
-    variant_rank_stats: RankStats,
-    variant_rank_comparison: defaultdict,
-) -> None:
-    """Assess variant prioritisation for a phenopacket"""
-    phenopacket_path = obtain_closest_file_name(
-        standardised_variant_result, all_files(results_dir_and_input.phenopacket_dir)
-    )
-    proband_causative_variants = _obtain_causative_variants(phenopacket_path)
-    pheval_variant_result = read_standardised_result(standardised_variant_result)
-    AssessVariantPrioritisation(
-        phenopacket_path,
-        results_dir_and_input.results_dir.joinpath("pheval_variant_results/"),
-        parse_pheval_result(RankedPhEvalVariantResult, pheval_variant_result),
-        threshold,
-        score_order,
-        proband_causative_variants,
-    ).assess_variant_prioritisation(variant_rank_stats, variant_rank_comparison)
-
-
-def _assess_phenopacket_disease_prioritisation(
-    standardised_disease_result: Path,
-    score_order: str,
-    results_dir_and_input: TrackInputOutputDirectories,
-    threshold: float,
-    disease_rank_stats: RankStats,
-    disease_rank_comparison: defaultdict,
-) -> None:
-    """Assess gene prioritisation for a phenopacket."""
-    phenopacket_path = obtain_closest_file_name(
-        standardised_disease_result, all_files(results_dir_and_input.phenopacket_dir)
-    )
-    pheval_disease_result = read_standardised_result(standardised_disease_result)
-    proband_diseases = _obtain_causative_diseases(phenopacket_path)
-    AssessDiseasePrioritisation(
-        phenopacket_path,
-        results_dir_and_input.results_dir.joinpath("pheval_disease_results/"),
-        parse_pheval_result(RankedPhEvalDiseaseResult, pheval_disease_result),
-        threshold,
-        score_order,
-        proband_diseases,
-    ).assess_disease_prioritisation(disease_rank_stats, disease_rank_comparison)
->>>>>>> 110f395c
 
 
 def _assess_prioritisation_for_results_directory(

--- conflicted
+++ resolved
@@ -72,15 +72,12 @@
         if hg19_template_vcf or hg38_template_vcf:
             output_dir.joinpath("vcf").mkdir(exist_ok=True)
             create_spiked_vcf(
-<<<<<<< HEAD
                 output_dir.joinpath("vcf"),
                 phenopacket_path,
                 hg19_template_vcf,
                 hg38_template_vcf,
                 hg19_vcf_dir,
                 hg38_vcf_dir,
-=======
-                output_dir.joinpath("vcf"), phenopacket_path, hg19_template_vcf, hg38_template_vcf
             )
         if gene_identifier:
             create_updated_phenopacket(
@@ -90,5 +87,4 @@
             # if not updating phenopacket gene identifiers then copy phenopacket as is to output directory
             shutil.copy(
                 phenopacket_path, output_dir.joinpath(f"phenopackets/{phenopacket_path.name}")
->>>>>>> 9fbffded
             )
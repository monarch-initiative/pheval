--- conflicted
+++ resolved
@@ -436,13 +436,6 @@
     sort_order_str: str,
     output_dir: Path,
     tool_result_path: Path,
-<<<<<<< HEAD
-):
-    """Generate either a PhEval variant, gene, or disease tsv result."""
-    if not pheval_result:
-        print(f"Warning: No results found for {tool_result_path.name}")
-        pass
-=======
 ) -> None:
     """
     Generate PhEval variant, gene or disease TSV result based on input results.
@@ -456,7 +449,9 @@
     Raises:
         ValueError: If the results are not all the same type or an error occurs during file writing.
     """
->>>>>>> ee1c19f6
+    if not pheval_result:
+        print(f"Warning: No results found for {tool_result_path.name}")
+        pass
     ranked_pheval_result = _create_pheval_result(pheval_result, sort_order_str)
     if all(isinstance(result, RankedPhEvalGeneResult) for result in ranked_pheval_result):
         _write_pheval_gene_result(ranked_pheval_result, output_dir, tool_result_path)

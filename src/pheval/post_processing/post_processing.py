import operator
from dataclasses import dataclass
from enum import Enum
from pathlib import Path

import pandas as pd


def calculate_end_pos(variant_start: int, variant_ref: str) -> int:
    """Calculate the end position for a variant."""
    return variant_start + len(variant_ref) - 1


@dataclass
class PhEvalResult:
    """Base class for PhEval results."""


@dataclass
class PhEvalGeneResult(PhEvalResult):
    """Minimal data required from tool-specific output for gene prioritisation."""

    gene_symbol: str
    gene_identifier: str
    score: float


@dataclass
<<<<<<< HEAD
class RankedPhEvalGeneResult(PhEvalResult):
=======
class RankedPhEvalGeneResult(PhEvalGeneResult):
>>>>>>> 1a567db1
    """PhEval gene result with corresponding rank."""

    rank: int

    @staticmethod
    def from_gene_result(pheval_gene_result: PhEvalGeneResult, rank: int):
        """Return RankedPhEvalGeneResult from a PhEvalGeneResult and rank"""
        return RankedPhEvalGeneResult(
            gene_symbol=pheval_gene_result.gene_symbol,
            gene_identifier=pheval_gene_result.gene_identifier,
            score=pheval_gene_result.score,
            rank=rank,
        )


@dataclass
class PhEvalVariantResult(PhEvalResult):
    """Minimal data required from tool-specific output for variant prioritisation."""

    chromosome: str
    start: int
    end: int
    ref: str
    alt: str
    score: float


@dataclass
<<<<<<< HEAD
class RankedPhEvalVariantResult(PhEvalResult):
=======
class RankedPhEvalVariantResult(PhEvalVariantResult):
>>>>>>> 1a567db1
    """PhEval variant result with corresponding rank."""

    rank: int

    @staticmethod
    def from_variant_result(pheval_variant_result: PhEvalVariantResult, rank: int):
        """Return RankedPhEvalVariantResult from a PhEvalVariantResult and rank"""
        return RankedPhEvalVariantResult(
            chromosome=pheval_variant_result.chromosome,
            start=pheval_variant_result.start,
            end=pheval_variant_result.end,
            ref=pheval_variant_result.ref,
            alt=pheval_variant_result.alt,
            score=pheval_variant_result.score,
            rank=rank,
        )


@dataclass
class PhEvalDiseaseResult(PhEvalResult):
    """Minimal data required from tool-specific output for disease prioritisation."""

    disease_name: str
    disease_identifier: str
    score: float


@dataclass
class RankedPhEvalDiseaseResult(PhEvalResult):
    """PhEval disease result with corresponding rank."""

    pheval_disease_result: PhEvalDiseaseResult
    rank: int

    def as_dict(self):
        """Return PhEval disease result as dictionary."""
        return {
            "disease_name": self.pheval_disease_result.disease_name,
            "disease_identifier": self.pheval_disease_result.disease_identifier,
            "score": self.pheval_disease_result.score,
            "rank": self.rank,
        }


class SortOrder(Enum):
    ASCENDING = 1
    DESCENDING = 2


class ResultSorter:
    def __init__(self, pheval_results: [PhEvalResult], sort_order: SortOrder):
        self.pheval_results = pheval_results
        self.sort_order = sort_order

    def _sort_by_decreasing_score(self) -> [PhEvalResult]:
        """Sort results in descending order."""
        return sorted(self.pheval_results, key=operator.attrgetter("score"), reverse=True)

    def _sort_by_increasing_score(self) -> [PhEvalResult]:
        """Sort results in ascending order."""
        return sorted(self.pheval_results, key=operator.attrgetter("score"), reverse=False)

    def sort_pheval_results(self) -> [PhEvalResult]:
        """Sort results with best score first."""
        return (
            self._sort_by_increasing_score()
            if self.sort_order == SortOrder.ASCENDING
            else self._sort_by_decreasing_score()
        )


class ScoreRanker:
    rank: int = 0
    current_score: float = float("inf")
    count: int = 0

    def __init__(self, sort_order: SortOrder):
        self.sort_order = sort_order

    def _check_rank_order(self, round_score: float) -> None:
        """Check the results are correctly ordered."""
        if self.sort_order == SortOrder.ASCENDING and round_score < self.current_score != float(
            "inf"
        ):
            raise ValueError("Results are not correctly sorted!")
        elif self.sort_order == SortOrder.DESCENDING and round_score > self.current_score != float(
            "inf"
        ):
            raise ValueError("Results are not correctly sorted!")

    def rank_scores(self, round_score: float) -> int:
        """Add ranks to a result, equal scores are given the same rank e.g., 1,1,3."""
        self._check_rank_order(round_score)
        self.count += 1
        if self.current_score == round_score:
            return self.rank
        self.current_score = round_score
        self.rank = self.count
        return self.rank


def _rank_pheval_result(pheval_result: [PhEvalResult], sort_order: SortOrder) -> [PhEvalResult]:
<<<<<<< HEAD
    """Ranks either a PhEval gene or variant result post-processed from a tool specific output.
=======
    """Rank a PhEval result post-processed from a tool specific output.
>>>>>>> 1a567db1
    Deals with ex aequo scores"""
    score_ranker = ScoreRanker(sort_order)
    ranked_result = []
    for result in pheval_result:
        if type(result) == PhEvalGeneResult:
            ranked_result.append(
                RankedPhEvalGeneResult.from_gene_result(
                    result, score_ranker.rank_scores(result.score)
                )
            )
        elif type(result) == PhEvalVariantResult:
            ranked_result.append(
                RankedPhEvalVariantResult.from_variant_result(
                    result, score_ranker.rank_scores(result.score)
                )
            )
        else:
            raise ValueError("Incompatible PhEval result type.")
    return ranked_result


def _return_sort_order(sort_order_str: str) -> SortOrder:
    """Return the SortOrder Enum from string derived from config."""
    try:
        return SortOrder[sort_order_str.upper()]
    except KeyError:
        raise ValueError("Incompatible ordering method specified.")


def _create_pheval_result(pheval_result: [PhEvalResult], sort_order_str: str) -> [PhEvalResult]:
<<<<<<< HEAD
    """Create PhEval gene/variant result with corresponding ranks."""
=======
    """Create PhEval result with corresponding ranks."""
>>>>>>> 1a567db1
    sort_order = _return_sort_order(sort_order_str)
    sorted_pheval_result = ResultSorter(pheval_result, sort_order).sort_pheval_results()
    return _rank_pheval_result(sorted_pheval_result, sort_order)


def _write_pheval_gene_result(
    ranked_pheval_result: [PhEvalResult], output_dir: Path, tool_result_path: Path
) -> None:
    """Write ranked PhEval gene result to tsv."""
    ranked_result = pd.DataFrame([data.__dict__ for data in ranked_pheval_result])
    pheval_gene_output = ranked_result.loc[:, ["rank", "score", "gene_symbol", "gene_identifier"]]
    pheval_gene_output.to_csv(
        output_dir.joinpath(
            "pheval_gene_results/" + tool_result_path.stem + "-pheval_gene_result.tsv"
        ),
        sep="\t",
        index=False,
    )


def _write_pheval_variant_result(
    ranked_pheval_result: [PhEvalResult], output_dir: Path, tool_result_path: Path
) -> None:
    """Write ranked PhEval variant result to tsv."""
    ranked_result = pd.DataFrame([data.__dict__ for data in ranked_pheval_result])
    pheval_variant_output = ranked_result.loc[
        :, ["rank", "score", "chromosome", "start", "end", "ref", "alt"]
    ]
    pheval_variant_output.to_csv(
        output_dir.joinpath(
            "pheval_variant_results/" + tool_result_path.stem + "-pheval_variant_result.tsv"
        ),
        sep="\t",
        index=False,
    )


def generate_pheval_result(
    pheval_result: [PhEvalResult],
    sort_order_str: str,
    output_dir: Path,
    tool_result_path: Path,
):
    """Generate either a PhEval variant or PhEval gene tsv result."""
    ranked_pheval_result = _create_pheval_result(pheval_result, sort_order_str)
    if all(isinstance(result, RankedPhEvalGeneResult) for result in ranked_pheval_result):
        _write_pheval_gene_result(ranked_pheval_result, output_dir, tool_result_path)
    elif all(isinstance(result, RankedPhEvalVariantResult) for result in ranked_pheval_result):
        _write_pheval_variant_result(ranked_pheval_result, output_dir, tool_result_path)
    else:
        raise ValueError("Results are not all of the same type.")<|MERGE_RESOLUTION|>--- conflicted
+++ resolved
@@ -26,11 +26,7 @@
 
 
 @dataclass
-<<<<<<< HEAD
-class RankedPhEvalGeneResult(PhEvalResult):
-=======
 class RankedPhEvalGeneResult(PhEvalGeneResult):
->>>>>>> 1a567db1
     """PhEval gene result with corresponding rank."""
 
     rank: int
@@ -59,11 +55,7 @@
 
 
 @dataclass
-<<<<<<< HEAD
-class RankedPhEvalVariantResult(PhEvalResult):
-=======
 class RankedPhEvalVariantResult(PhEvalVariantResult):
->>>>>>> 1a567db1
     """PhEval variant result with corresponding rank."""
 
     rank: int
@@ -166,11 +158,7 @@
 
 
 def _rank_pheval_result(pheval_result: [PhEvalResult], sort_order: SortOrder) -> [PhEvalResult]:
-<<<<<<< HEAD
-    """Ranks either a PhEval gene or variant result post-processed from a tool specific output.
-=======
     """Rank a PhEval result post-processed from a tool specific output.
->>>>>>> 1a567db1
     Deals with ex aequo scores"""
     score_ranker = ScoreRanker(sort_order)
     ranked_result = []
@@ -201,11 +189,7 @@
 
 
 def _create_pheval_result(pheval_result: [PhEvalResult], sort_order_str: str) -> [PhEvalResult]:
-<<<<<<< HEAD
-    """Create PhEval gene/variant result with corresponding ranks."""
-=======
     """Create PhEval result with corresponding ranks."""
->>>>>>> 1a567db1
     sort_order = _return_sort_order(sort_order_str)
     sorted_pheval_result = ResultSorter(pheval_result, sort_order).sort_pheval_results()
     return _rank_pheval_result(sorted_pheval_result, sort_order)

"""
Monarch Initiative
"""

import click

from pheval.implementations import get_implementation_resolver


@click.command()
@click.option(
    "--input-dir",
    "-i",
    metavar="INPUTDIR",
    required=True,
    help="The input directory (relative path: e.g exomiser-13.11)",
)
@click.option(
    "--testdata-dir",
    "-t",
    metavar="TESTDATA",
    required=True,
    help="The input directory (relative path: e.g ./data)",
)
@click.option(
    "--runner",
    "-r",
    metavar="RUNNER",
    required=True,
    help="Runner implementation (e.g exomiser-13.11)",
)
@click.option(
    "--tmp-dir",
    "-m",
    metavar="TMPDIR",
    required=False,
    help="The path of the temporary directory (optional)",
)
@click.option(
    "--output-dir",
    "-o",
    metavar="OUTPUTDIR",
    required=True,
    help="The path of the output directory",
)
@click.option(
    "--config",
    "-c",
    metavar="CONFIG",
    required=False,
    help="The path of the configuration file (optional e.g config.yaml)",
)
<<<<<<< HEAD
def run(
    inputdir: click.Path,
    testdatadir: click.Path,
    runner: str,
    tmpdir: click.Path,
    outputdir: click.Path,
    config: click.Path,
) -> None:
    """PhEval Runner Command Line Interface

    Args:
        inputdir (click.Path): The input directory (relative path: e.g exomiser-13.11)
        testdatadir (click.Path): The input directory (relative path: e.g ./data
        runner (str): Runner implementation (e.g exomiser-13.11)
        tmpdir (click.Path): The path of the temporary directory (optional)
        outputdir (click.Path): The path of the output directory
        config (click.Path): The path of the configuration file (optional e.g config.yaml)
=======
def run(input_dir, testdata_dir, runner, tmp_dir, output_dir, config) -> None:
    """PhEval Runner Command Line Interface

    Args:
        input_dir (Click.Path): The input directory (relative path: e.g exomiser-13.11)
        testdata_dir (Click.Path): The input directory (relative path: e.g ./data
        runner (str): Runner implementation (e.g exomiser-13.11)
        tmp_dir (Click.Path): The path of the temporary directory (optional)
        output_dir (Click.Path): The path of the output directory
        config (Click.Path): The path of the configuration file (optional e.g config.yaml)
>>>>>>> 2d506e9a
    """
    runner_class = get_implementation_resolver().lookup(runner)
    runner_instance = runner_class(input_dir, testdata_dir, tmp_dir, output_dir, config)
    runner_instance.prepare()
    runner_instance.run()
    runner_instance.post_process()<|MERGE_RESOLUTION|>--- conflicted
+++ resolved
@@ -1,6 +1,8 @@
 """
 Monarch Initiative
 """
+
+from importlib import Path
 
 import click
 
@@ -50,36 +52,16 @@
     required=False,
     help="The path of the configuration file (optional e.g config.yaml)",
 )
-<<<<<<< HEAD
-def run(
-    inputdir: click.Path,
-    testdatadir: click.Path,
-    runner: str,
-    tmpdir: click.Path,
-    outputdir: click.Path,
-    config: click.Path,
-) -> None:
+def run(input_dir: Path, testdata_dir: Path, runner: str, tmp_dir: Path, output_dir: Path, config: Path) -> None:
     """PhEval Runner Command Line Interface
 
     Args:
-        inputdir (click.Path): The input directory (relative path: e.g exomiser-13.11)
-        testdatadir (click.Path): The input directory (relative path: e.g ./data
+        input_dir (Path): The input directory (relative path: e.g exomiser-13.11)
+        testdata_dir (Path): The input directory (relative path: e.g ./data
         runner (str): Runner implementation (e.g exomiser-13.11)
-        tmpdir (click.Path): The path of the temporary directory (optional)
-        outputdir (click.Path): The path of the output directory
-        config (click.Path): The path of the configuration file (optional e.g config.yaml)
-=======
-def run(input_dir, testdata_dir, runner, tmp_dir, output_dir, config) -> None:
-    """PhEval Runner Command Line Interface
-
-    Args:
-        input_dir (Click.Path): The input directory (relative path: e.g exomiser-13.11)
-        testdata_dir (Click.Path): The input directory (relative path: e.g ./data
-        runner (str): Runner implementation (e.g exomiser-13.11)
-        tmp_dir (Click.Path): The path of the temporary directory (optional)
-        output_dir (Click.Path): The path of the output directory
-        config (Click.Path): The path of the configuration file (optional e.g config.yaml)
->>>>>>> 2d506e9a
+        tmp_dir (Path): The path of the temporary directory (optional)
+        output_dir (Path): The path of the output directory
+        config (Path): The path of the configuration file (optional e.g config.yaml)
     """
     runner_class = get_implementation_resolver().lookup(runner)
     runner_instance = runner_class(input_dir, testdata_dir, tmp_dir, output_dir, config)

--- conflicted
+++ resolved
@@ -232,8 +232,7 @@
         "name": "NCBI organismal classification",
         "url": "http://purl.obolibrary.org/obo/ncbitaxon.owl",
         "version": "2018-03-02",
-        "namespacePrefix": "NCBITaxon",
-        "iriPrefix": "http://purl.obolibrary.org/obo/NCBITaxon_"
+        "namespacePrefix": "NCBITaxon"
       },
       {
         "id": "eco",
@@ -247,11 +246,6 @@
         "id": "omim",
         "name": "Online Mendelian Inheritance in Man",
         "url": "https://www.omim.org",
-<<<<<<< HEAD
-        "version": "2018-03-08",
-        "namespacePrefix": "OMIM",
-        "iriPrefix": "https://omim.org/entry/"
-=======
         "namespacePrefix": "OMIM"
       },
       {
@@ -261,7 +255,6 @@
         "version": "2023-04-06",
         "namespacePrefix": "clinvar",
         "iriPrefix": "https://www.ncbi.nlm.nih.gov/clinvar/variation/"
->>>>>>> b7e1af04
       }
     ],
     "phenopacketSchemaVersion": "2.0.0"

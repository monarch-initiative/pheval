--- conflicted
+++ resolved
@@ -92,19 +92,6 @@
     def test_precision_at_k_10(self):
         self.assertEqual(self.complete_rank_stats.precision_at_k(10), 0.0375)
 
-<<<<<<< HEAD
-    def test_f_beta_score_at_k_1(self):
-        self.assertEqual(self.complete_rank_stats.f_beta_score_at_k(0, 1), 0)
-
-    def test_f_beta_score_at_k_3(self):
-        self.assertEqual(self.complete_rank_stats.f_beta_score_at_k(20, 3), 0.1)
-
-    def test_f_beta_score_at_k_5(self):
-        self.assertEqual(self.complete_rank_stats.f_beta_score_at_k(25, 5), 0.08333333333333334)
-
-    def test_f_beta_score_at_k_10(self):
-        self.assertEqual(self.complete_rank_stats.f_beta_score_at_k(37.5, 10), 0.06818181818181818)
-=======
     def test__calculate_average_precision(self):
         self.assertEqual(self.rank_stats._average_precision_at_k(3, 0.5), 0.16666666666666666)
 
@@ -128,4 +115,15 @@
         self.assertEqual(
             self.complete_rank_stats.mean_average_precision_at_k(10), 0.03968253968253968
         )
->>>>>>> aa1a968b
+
+    def test_f_beta_score_at_k_1(self):
+        self.assertEqual(self.complete_rank_stats.f_beta_score_at_k(0, 1), 0)
+
+    def test_f_beta_score_at_k_3(self):
+        self.assertEqual(self.complete_rank_stats.f_beta_score_at_k(20, 3), 0.1)
+
+    def test_f_beta_score_at_k_5(self):
+        self.assertEqual(self.complete_rank_stats.f_beta_score_at_k(25, 5), 0.08333333333333334)
+
+    def test_f_beta_score_at_k_10(self):
+        self.assertEqual(self.complete_rank_stats.f_beta_score_at_k(37.5, 10), 0.06818181818181818)
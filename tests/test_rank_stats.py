--- conflicted
+++ resolved
@@ -116,7 +116,18 @@
             self.complete_rank_stats.mean_average_precision_at_k(10), 0.03968253968253968
         )
 
-<<<<<<< HEAD
+    def test_f_beta_score_at_k_1(self):
+        self.assertEqual(self.complete_rank_stats.f_beta_score_at_k(0, 1), 0)
+
+    def test_f_beta_score_at_k_3(self):
+        self.assertEqual(self.complete_rank_stats.f_beta_score_at_k(20, 3), 0.1)
+
+    def test_f_beta_score_at_k_5(self):
+        self.assertEqual(self.complete_rank_stats.f_beta_score_at_k(25, 5), 0.08333333333333334)
+
+    def test_f_beta_score_at_k_10(self):
+        self.assertEqual(self.complete_rank_stats.f_beta_score_at_k(37.5, 10), 0.06818181818181818)
+
     def test_mean_normalised_discounted_cumulative_gain_3(self):
         self.assertEqual(
             self.complete_rank_stats.mean_normalised_discounted_cumulative_gain(3),
@@ -133,17 +144,4 @@
         self.assertEqual(
             self.complete_rank_stats.mean_normalised_discounted_cumulative_gain(10),
             0.3368971541167727,
-        )
-=======
-    def test_f_beta_score_at_k_1(self):
-        self.assertEqual(self.complete_rank_stats.f_beta_score_at_k(0, 1), 0)
-
-    def test_f_beta_score_at_k_3(self):
-        self.assertEqual(self.complete_rank_stats.f_beta_score_at_k(20, 3), 0.1)
-
-    def test_f_beta_score_at_k_5(self):
-        self.assertEqual(self.complete_rank_stats.f_beta_score_at_k(25, 5), 0.08333333333333334)
-
-    def test_f_beta_score_at_k_10(self):
-        self.assertEqual(self.complete_rank_stats.f_beta_score_at_k(37.5, 10), 0.06818181818181818)
->>>>>>> c47cfe89
+        )
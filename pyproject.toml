--- conflicted
+++ resolved
@@ -2,32 +2,22 @@
 name = "pheval"
 version = "0.1.0"
 description = ""
-authors = ["Yasemin Bridges <y.bridges@qmul.ac.uk>",
-  "Jules Jacobsen <j.jacobsen@qmul.ac.uk>",
-  "Nico Matentzoglu <nicolas.matentzoglu@gmail.com>",
-  "Vinícius de Souza <souzadevinicius@gmail.com>"]
+authors = ["Nico Matentzoglu <nicolas.matentzoglu@gmail.com>", "Vinícius de Souza <souzadevinicius@gmail.com>"]
 readme = "README.md"
 packages = [{include = "pheval", from = "src"}]
 
 [tool.poetry.dependencies]
-python = ">=3.9,<4.0.0"
+python = ">=3.9"
 jaydebeapi = ">=1.2.3"
 tqdm = ">=4.64.1"
 pandas = ">=1.5.1"
 deprecation = ">=2.1.0"
 click = ">=8.1.3"
-<<<<<<< HEAD
-oaklib = "^0.1.54"
-phenopackets = "^2.0.2"
-=======
->>>>>>> e8cee4e2
 class-resolver = "^0.3.10"
 
 [tool.poetry.dev-dependencies]
-pytest = "^7.1.2"
-pylint = "^2.15.6"
+pytest = "^7.2.0"
 coverage = "^6.5.0"
-pycodestyle = "^2.10.0"
 
 [tool.poetry.scripts]
 pheval = "pheval.cli:pheval"
@@ -38,17 +28,6 @@
   "src"
 ]
 
-[tool.black]
-line-length = 100
-target-version = ["py39", "py310"]
-
-[tool.isort]
-profile = "black"
-multi_line_output = 3
-line_length = 100
-include_trailing_comma = true
-reverse_relative = true
-
 [build-system]
 requires = ["poetry-core"]
 build-backend = "poetry.core.masonry.api"
--- conflicted
+++ resolved
@@ -1,10 +1,6 @@
 [tool.poetry]
 name = "pheval"
-<<<<<<< HEAD
-version = "0.5.6"
-=======
 version = "0.5.7"
->>>>>>> b89fbb0b
 description = ""
 authors = ["Yasemin Bridges <y.bridges@qmul.ac.uk>",
   "Julius Jacobsen <j.jacobsen@qmul.ac.uk>",
